--- conflicted
+++ resolved
@@ -87,7 +87,6 @@
   const [mapCenter, setMapCenter] = useState<{ lat: number; lng: number }>({ lat: 40.7128, lng: -74.0060 });
   const [adminMapInstance, setAdminMapInstance] = useState<google.maps.Map | null>(null);
 
-<<<<<<< HEAD
   // Set theme color for mobile Safari chrome
   useEffect(() => {
     const metaThemeColor = document.querySelector('meta[name="theme-color"]');
@@ -102,14 +101,13 @@
       }
     };
   }, []);
-=======
+
   // Toast functionality
   const { showToast } = useToast();
   
   // Delete confirmation state
   const [deletingHotspotId, setDeletingHotspotId] = useState<string | null>(null);
   const [hasInitiallyLoaded, setHasInitiallyLoaded] = useState(false);
->>>>>>> 5b24ce79
 
   useEffect(() => {
     if (getToken()) {
